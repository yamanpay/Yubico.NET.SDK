--- conflicted
+++ resolved
@@ -41,12 +41,8 @@
         internal static readonly FirmwareVersion V5_3_0 = new FirmwareVersion(5, 3, 0);
         internal static readonly FirmwareVersion V5_4_2 = new FirmwareVersion(5, 4, 2);
         internal static readonly FirmwareVersion V5_4_3 = new FirmwareVersion(5, 4, 3);
-<<<<<<< HEAD
+        internal static readonly FirmwareVersion V5_6_0 = new FirmwareVersion(5, 6, 0);
         internal static readonly FirmwareVersion V5_7_0 = new FirmwareVersion(5, 7, 0);
-
-=======
-        internal static readonly FirmwareVersion V5_6_0 = new FirmwareVersion(5, 6, 0);
->>>>>>> 23561d6b
         #endregion
 
         public byte Major { get; set; }
