--- conflicted
+++ resolved
@@ -33,21 +33,6 @@
     ///         Generally you will choose the YubiKey to use by building an instance of
     ///         <see cref="IYubiKeyDevice" />. This object will represent the actual hardware.
     ///         <code language="csharp">
-<<<<<<< HEAD
-    ///   IYubiKeyDevice SelectYubiKey()
-    ///   {
-    ///       IEnumerable&lt;IYubiKeyDevice&gt; yubiKeyList = YubiKey.FindAll();
-    ///       foreach (IYubiKeyDevice current in yubiKeyList)
-    ///       {
-    ///           /* determine which YubiKey to use */
-    ///           if(selected)
-    ///           {
-    ///               return current;
-    ///           }
-    ///       }
-    ///   }
-    /// </code>
-=======
     ///             IYubiKeyDevice SelectYubiKey()
     ///             {
     ///                 IEnumerable&lt;IYubiKeyDevice&gt; yubiKeyList = YubiKey.FindAll();
@@ -61,7 +46,6 @@
     ///                 }
     ///             }
     ///         </code>
->>>>>>> 1f77be3d
     ///     </para>
     ///     <para>
     ///         Once you have the YubiKey to use, you will build an instance of this
@@ -69,21 +53,12 @@
     ///         Because this class implements <c>IDisposable</c>, use the <c>using</c>
     ///         keyword. For example,
     ///         <code language="csharp">
-<<<<<<< HEAD
-    ///     IYubiKeyDevice yubiKeyToUse = SelectYubiKey();
-    ///     using (var piv = new PivSession(yubiKeyToUse))
-    ///     {
-    ///         /* Perform PIV operations. */
-    ///     }
-    /// </code>
-=======
     ///             IYubiKeyDevice yubiKeyToUse = SelectYubiKey();
     ///             using (var piv = new PivSession(yubiKeyToUse))
     ///             {
     ///                 /* Perform PIV operations. */
     ///             }
     ///         </code>
->>>>>>> 1f77be3d
     ///     </para>
     ///     <para>
     ///         If this class is used as part of a <c>using</c> expression, when the
@@ -123,19 +98,11 @@
     ///         that do need it. You will need to set the appropriate property after
     ///         instantiating this class.
     ///         <code language="csharp">
-<<<<<<< HEAD
-    ///   using (var pivSession = new PivSession(yubiKeyToUse))
-    ///   {
-    ///       KeyCollector = SomeCollectorDelegate;
-    ///   };
-    /// </code>
-=======
     ///             using (var pivSession = new PivSession(yubiKeyToUse))
     ///             {
     ///                 KeyCollector = SomeCollectorDelegate;
     ///             };
     ///         </code>
->>>>>>> 1f77be3d
     ///     </para>
     ///     <para>
     ///         You supply the delegate as the <c>KeyCollector</c> property. See also the
@@ -146,18 +113,6 @@
     ///         Note that the YubiKey is manufactured with default PIN, PUK, and
     ///         management key values. This is a requirement of the PIV standard.
     ///         <code>
-<<<<<<< HEAD
-    ///    management key (hex): 01 02 03 04 05 06 07 08
-    ///                          01 02 03 04 05 06 07 08
-    ///                          01 02 03 04 05 06 07 08
-    /// 
-    ///    PIN (hex): 31 32 33 34 35 36
-    ///    as an ASCII string, this would be "123456"
-    /// 
-    ///    PUK (hex): 31 32 33 34 35 36 37 38
-    ///    as an ASCII string, this would be "12345678"
-    /// </code>
-=======
     ///             management key (hex): 01 02 03 04 05 06 07 08
     ///                                   01 02 03 04 05 06 07 08
     ///                                   01 02 03 04 05 06 07 08
@@ -168,7 +123,6 @@
     ///             PUK (hex): 31 32 33 34 35 36 37 38
     ///             as an ASCII string, this would be "12345678"
     ///         </code>
->>>>>>> 1f77be3d
     ///     </para>
     ///     <para>
     ///         The PIN, PUK, and management key are supplied as byte arrays. The reason
@@ -209,21 +163,12 @@
         ///     Because this class implements <c>IDisposable</c>, use the <c>using</c>
         ///     keyword. For example,
         ///     <code language="csharp">
-<<<<<<< HEAD
-        ///     IYubiKeyDevice yubiKeyToUse = SelectYubiKey();
-        ///     using (var piv = new PivSession(yubiKeyToUse))
-        ///     {
-        ///         /* Perform PIV operations. */
-        ///     }
-        /// </code>
-=======
         ///         IYubiKeyDevice yubiKeyToUse = SelectYubiKey();
         ///         using (var piv = new PivSession(yubiKeyToUse))
         ///         {
         ///             /* Perform PIV operations. */
         ///         }
         ///     </code>
->>>>>>> 1f77be3d
         /// </remarks>
         /// <param name="yubiKey">
         ///     The object that represents the actual YubiKey which will perform the
@@ -250,17 +195,6 @@
         ///         Because this class implements <c>IDisposable</c>, use the <c>using</c>
         ///         keyword. For example,
         ///         <code language="csharp">
-<<<<<<< HEAD
-        ///     IYubiKeyDevice yubiKeyToUse = SelectYubiKey();
-        ///     // Assume you have some method that obtains the appropriate SCP03
-        ///     // key set.
-        ///     using StaticKeys scp03Keys = CollectScp03Keys();
-        ///     using (var piv = new PivSession(yubiKeyToUse, scp03Keys))
-        ///     {
-        ///         /* Perform PIV operations. */
-        ///     }
-        /// </code>
-=======
         ///             IYubiKeyDevice yubiKeyToUse = SelectYubiKey();
         ///             // Assume you have some method that obtains the appropriate SCP03
         ///             // key set.
@@ -270,7 +204,6 @@
         ///                 /* Perform PIV operations. */
         ///             }
         ///         </code>
->>>>>>> 1f77be3d
         ///     </para>
         /// </remarks>
         /// <param name="yubiKey">
@@ -373,24 +306,6 @@
             _disposed = true;
         }
 
-<<<<<<< HEAD
-        private void GetManagementKey(IYubiKeyDevice yubiKey) =>
-            ManagementKeyAlgorithm = yubiKey.HasFeature(YubiKeyFeature.PivAesManagementKey)
-                ? GetManagementKeyAlgorithm()
-                : PivAlgorithm.TripleDes; // Default for keys with firmware version < 5.7
-
-        private PivAlgorithm GetManagementKeyAlgorithm()
-        {
-            GetMetadataResponse response = Connection.SendCommand(new GetMetadataCommand(PivSlot.Management));
-            if (response.Status != ResponseStatus.Success)
-            {
-                throw new InvalidOperationException(response.StatusMessage);
-            }
-
-            PivMetadata metadata = response.GetData();
-            return metadata.Algorithm;
-        }
-
         // Reset any fields and properties related to authentication or
         // verification to the initial state: not authenticated, verified, etc.
         private void ResetAuthenticationStatus()
@@ -400,8 +315,6 @@
             PinVerified = false;
         }
 
-=======
->>>>>>> 1f77be3d
         /// <summary>
         ///     Get information about the specified slot.
         /// </summary>
@@ -410,19 +323,10 @@
         ///     this method on an earlier YubiKey, it will throw an exception. A good
         ///     idea is to verify that the version number is valid before calling.
         ///     <code language="csharp">
-<<<<<<< HEAD
-        ///     IEnumerable&lt;IYubiKeyDevice&gt; list = YubiKey.FindByTransport(Transport.UsbSmartCard);
-        ///     IYubiKeyDevice yubiKey = list.First();
-        /// 
-        ///     using (var pivSession = new PivSession(yubiKey))
-        ///     {
-        ///         if (yubiKey.FirmwareVersion &gt;= new FirmwareVersion(5, 3, 0))
-=======
         ///         IEnumerable&lt;IYubiKeyDevice&gt; list = YubiKey.FindByTransport(Transport.UsbSmartCard);
         ///         IYubiKeyDevice yubiKey = list.First();
         ///     
         ///         using (var pivSession = new PivSession(yubiKey))
->>>>>>> 1f77be3d
         ///         {
         ///             if (yubiKey.FirmwareVersion &gt;= new FirmwareVersion(5, 3, 0))
         ///             {
@@ -430,12 +334,7 @@
         ///                     pivSession.GetMetadata(PivSlot.Authentication);
         ///             }
         ///         }
-<<<<<<< HEAD
-        ///     }
-        /// </code>
-=======
         ///     </code>
->>>>>>> 1f77be3d
         ///     <para>
         ///         See the User's Manual
         ///         <xref href="UsersManualPivCommands#get-metadata"> entry on getting metadata</xref>
@@ -525,7 +424,6 @@
             var resetCommand = new ResetPivCommand();
             ResetPivResponse resetResponse = Connection.SendCommand(resetCommand);
 
-<<<<<<< HEAD
             if (resetResponse.Status != ResponseStatus.Success)
             {
                 throw new SecurityException(
@@ -536,17 +434,6 @@
 
             ResetAuthenticationStatus();
             GetManagementKey(_yubiKeyDevice);
-=======
-                        return;
-                    }
-                }
-            }
-
-            throw new SecurityException(
-                string.Format(
-                    CultureInfo.CurrentCulture,
-                    ExceptionMessages.ApplicationResetFailure));
->>>>>>> 1f77be3d
         }
 
         /// <summary>
@@ -605,10 +492,7 @@
         ///     <see cref="AuthenticateManagementKey" /> which may in turn throw its' own exceptions.
         /// </remarks>
         /// <param name="slotToClear">The Yubikey slot of the key you want to clear. This must be a valid slot number.</param>
-<<<<<<< HEAD
-        /// <seealso cref="PivSlot" />
-=======
->>>>>>> 1f77be3d
+        /// <seealso cref="PivSlot"/>
         /// <exception cref="InvalidOperationException">
         ///     Either the call to the Yubikey was unsuccessful or
         ///     there wasn't any <c>KeyCollector</c> loaded, the key provided was not a valid Triple-DES key, or the YubiKey
@@ -624,10 +508,7 @@
         ///     Mutual authentication was performed and the YubiKey was not authenticated.
         /// </exception>
         /// <exception cref="NotSupportedException">Thrown when the Yubikey doesn't support the Delete-operation.</exception>
-<<<<<<< HEAD
-=======
         /// <seealso cref="PivSlot" />
->>>>>>> 1f77be3d
         /// <seealso cref="AuthenticateManagementKey" />
         public void DeleteKey(byte slotToClear)
         {
@@ -658,30 +539,6 @@
             _log.LogInformation(logMessage, slotToClear);
         }
 
-<<<<<<< HEAD
-=======
-        private PivAlgorithm GetManagementKeyAlgorithm()
-        {
-            GetMetadataResponse response = Connection.SendCommand(new GetMetadataCommand(PivSlot.Management));
-            if (response.Status != ResponseStatus.Success)
-            {
-                throw new InvalidOperationException(response.StatusMessage);
-            }
-
-            PivMetadata metadata = response.GetData();
-            return metadata.Algorithm;
-        }
-
-        // Reset any fields and properties related to authentication or
-        // verification to the initial state: not authenticated, verified, etc.
-        private void ResetAuthenticationStatus()
-        {
-            ManagementKeyAuthenticated = false;
-            ManagementKeyAuthenticationResult = AuthenticateManagementKeyResult.Unauthenticated;
-            PinVerified = false;
-        }
-
->>>>>>> 1f77be3d
         // Block the PIN or PUK
         // To get the PIN or PUK into a blocked state, try to change it. Each
         // time the current PIN/PUK entered is incorrect, the retries remaining
@@ -724,7 +581,6 @@
 
             return true;
         }
-<<<<<<< HEAD
 
         private void TryBlock(byte slot)
         {
@@ -738,7 +594,22 @@
                     CultureInfo.CurrentCulture,
                     ExceptionMessages.ApplicationResetFailure));
         }
-=======
->>>>>>> 1f77be3d
+
+        private void GetManagementKey(IYubiKeyDevice yubiKey) =>
+            ManagementKeyAlgorithm = yubiKey.HasFeature(YubiKeyFeature.PivAesManagementKey)
+                ? GetManagementKeyAlgorithm()
+                : PivAlgorithm.TripleDes; // Default for keys with firmware version < 5.7
+
+        private PivAlgorithm GetManagementKeyAlgorithm()
+        {
+            GetMetadataResponse response = Connection.SendCommand(new GetMetadataCommand(PivSlot.Management));
+            if (response.Status != ResponseStatus.Success)
+            {
+                throw new InvalidOperationException(response.StatusMessage);
+            }
+
+            PivMetadata metadata = response.GetData();
+            return metadata.Algorithm;
+        }
     }
 }