--- conflicted
+++ resolved
@@ -980,13 +980,8 @@
 and `82` - `95`.
 
 > [!NOTE]
-<<<<<<< HEAD
-> In version 1.0 of the SDK, it was not possible to create an attestation statement for
-> keys in slots 82 - 95 (retired key slots). Beginning with version 1.1 of the SDK it is
-=======
 > In version 1.0.0 of the SDK, it was not possible to create an attestation statement for
 > keys in slots 82 - 95 (retired key slots). Beginning with version 1.0.1 of the SDK it is
->>>>>>> 221bc485
 > possible to create an attestation statement for the keys in those slots.
 
 The private key that will sign this newly-created certificate (the attestation statement)
